--- conflicted
+++ resolved
@@ -184,18 +184,16 @@
         "--push",
         help="Push base branch to origin after merge",
     ),
-<<<<<<< HEAD
     interactive: bool = typer.Option(
         False,
         "--interactive",
         "-i",
         help="Pause for confirmation before each step",
-=======
+    ),
     dry_run: bool = typer.Option(
         False,
         "--dry-run",
         help="Preview merge without executing",
->>>>>>> b0cf79a1
     ),
 ) -> None:
     """
@@ -211,27 +209,18 @@
     Can be run from any directory by specifying the worktree branch name,
     or from within a feature worktree without arguments.
 
-<<<<<<< HEAD
     Use --interactive/-i to confirm each step before execution.
-=======
     Use --dry-run to preview what would happen without actually executing.
->>>>>>> b0cf79a1
 
     Example:
         cw finish                     # Finish current worktree
         cw finish fix-auth            # Finish fix-auth worktree from anywhere
         cw finish feature-api --push  # Finish and push to remote
-<<<<<<< HEAD
-        cw finish -i               # Interactive mode with confirmations
-    """
-    try:
-        finish_worktree(target=target, push=push, interactive=interactive)
-=======
+        cw finish -i                  # Interactive mode with confirmations
         cw finish --dry-run           # Preview merge steps
     """
     try:
-        finish_worktree(target=target, push=push, dry_run=dry_run)
->>>>>>> b0cf79a1
+        finish_worktree(target=target, push=push, interactive=interactive, dry_run=dry_run)
     except ClaudeWorktreeError as e:
         console.print(f"[bold red]Error:[/bold red] {e}")
         raise typer.Exit(code=1)
