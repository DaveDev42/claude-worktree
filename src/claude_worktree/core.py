"""Core business logic for claude-worktree operations."""

import os
import shlex
import subprocess
import sys
from pathlib import Path

from rich.console import Console

from .config import get_ai_tool_command
from .constants import CONFIG_KEY_BASE_BRANCH, CONFIG_KEY_BASE_PATH, default_worktree_path
from .exceptions import (
    GitError,
    InvalidBranchError,
    MergeError,
    RebaseError,
    WorktreeNotFoundError,
)
from .git_utils import (
    branch_exists,
    find_worktree_by_branch,
    get_config,
    get_current_branch,
    get_repo_root,
    git_command,
    has_command,
    parse_worktrees,
    set_config,
    unset_config,
)

console = Console()


def create_worktree(
    branch_name: str,
    base_branch: str | None = None,
    path: Path | None = None,
    no_cd: bool = False,
    bg: bool = False,
    iterm: bool = False,
    iterm_tab: bool = False,
    tmux_session: str | None = None,
) -> Path:
    """
    Create a new worktree with a feature branch.

    Args:
        branch_name: Name for the new branch (user-specified, no timestamp)
        base_branch: Base branch to branch from (defaults to current branch)
        path: Custom path for worktree (defaults to ../<repo>-<branch>)
        no_cd: Don't change directory after creation
        bg: Launch AI tool in background
        iterm: Launch AI tool in new iTerm window (macOS only)
        iterm_tab: Launch AI tool in new iTerm tab (macOS only)
        tmux_session: Launch AI tool in new tmux session

    Returns:
        Path to the created worktree

    Raises:
        GitError: If git operations fail
        InvalidBranchError: If base branch is invalid
    """
    repo = get_repo_root()

    # Validate branch name
    from .git_utils import get_branch_name_error, is_valid_branch_name

    if not is_valid_branch_name(branch_name, repo):
        error_msg = get_branch_name_error(branch_name)
        raise InvalidBranchError(
            f"Invalid branch name: {error_msg}\n"
            f"Hint: Use alphanumeric characters, hyphens, and slashes. "
            f"Avoid special characters like emojis, backslashes, or control characters."
        )

    # Determine base branch
    if base_branch is None:
        try:
            base_branch = get_current_branch(repo)
        except InvalidBranchError:
            raise InvalidBranchError(
                "Cannot determine base branch. Specify with --base or checkout a branch first."
            )

    # Verify base branch exists
    if not branch_exists(base_branch, repo):
        raise InvalidBranchError(f"Base branch '{base_branch}' not found")

    # Determine worktree path
    if path is None:
        worktree_path = default_worktree_path(repo, branch_name)
    else:
        worktree_path = path.resolve()

    console.print("\n[bold cyan]Creating new worktree:[/bold cyan]")
    console.print(f"  Base branch: [green]{base_branch}[/green]")
    console.print(f"  New branch:  [green]{branch_name}[/green]")
    console.print(f"  Path:        [blue]{worktree_path}[/blue]\n")

    # Create worktree
    worktree_path.parent.mkdir(parents=True, exist_ok=True)
    git_command("fetch", "--all", "--prune", repo=repo)
    git_command("worktree", "add", "-b", branch_name, str(worktree_path), base_branch, repo=repo)

    # Store metadata
    set_config(CONFIG_KEY_BASE_BRANCH.format(branch_name), base_branch, repo=repo)
    set_config(CONFIG_KEY_BASE_PATH.format(branch_name), str(repo), repo=repo)

    console.print("[bold green]✓[/bold green] Worktree created successfully\n")

    # Change directory
    if not no_cd:
        os.chdir(worktree_path)
        console.print(f"Changed directory to: {worktree_path}")

    # Launch AI tool (if configured)
    launch_ai_tool(
        worktree_path, bg=bg, iterm=iterm, iterm_tab=iterm_tab, tmux_session=tmux_session
    )

    return worktree_path


<<<<<<< HEAD
def finish_worktree(
    target: str | None = None, push: bool = False, interactive: bool = False
) -> None:
=======
def finish_worktree(target: str | None = None, push: bool = False, dry_run: bool = False) -> None:
>>>>>>> b0cf79a1
    """
    Finish work on a worktree: rebase, merge, and cleanup.

    Args:
        target: Branch name of worktree to finish (optional, defaults to current directory)
        push: Push base branch to origin after merge
<<<<<<< HEAD
        interactive: Pause for confirmation before each step
=======
        dry_run: Preview merge without executing
>>>>>>> b0cf79a1

    Raises:
        GitError: If git operations fail
        RebaseError: If rebase fails
        MergeError: If merge fails
        WorktreeNotFoundError: If worktree not found
        InvalidBranchError: If branch is invalid
    """
    # Determine the worktree to work on
    if target:
        # Target branch specified - find its worktree path
        repo = get_repo_root()
        worktree_path_result = find_worktree_by_branch(repo, target)
        if not worktree_path_result:
            worktree_path_result = find_worktree_by_branch(repo, f"refs/heads/{target}")
        if not worktree_path_result:
            raise WorktreeNotFoundError(
                f"No worktree found for branch '{target}'. "
                f"Use 'cw list' to see available worktrees."
            )
        cwd = Path(worktree_path_result)
        # Normalize branch name
        feature_branch = target[11:] if target.startswith("refs/heads/") else target
    else:
        # No target specified - use current directory
        cwd = Path.cwd()
        try:
            feature_branch = get_current_branch(cwd)
        except InvalidBranchError:
            raise InvalidBranchError("Cannot determine current branch")

    # Get repo root from the worktree we're working on
    if target:
        # When target is specified, cwd is the worktree path we found
        # Need to get repo root from that worktree
        worktree_repo = get_repo_root(cwd)
    else:
        # When no target, use current directory's repo root
        worktree_repo = get_repo_root()

    # Get metadata - base_path is the actual main repository
    base_branch = get_config(CONFIG_KEY_BASE_BRANCH.format(feature_branch), worktree_repo)
    base_path_str = get_config(CONFIG_KEY_BASE_PATH.format(feature_branch), worktree_repo)

    if not base_branch or not base_path_str:
        raise GitError(
            f"Missing metadata for branch '{feature_branch}'. "
            "Was this worktree created with 'cw new'?"
        )

    # base_path is the actual main repository root
    base_path = Path(base_path_str)
    repo = base_path

    console.print("\n[bold cyan]Finishing worktree:[/bold cyan]")
    console.print(f"  Feature:     [green]{feature_branch}[/green]")
    console.print(f"  Base:        [green]{base_branch}[/green]")
    console.print(f"  Repo:        [blue]{repo}[/blue]\n")

<<<<<<< HEAD
    # Helper function for interactive prompts
    def confirm_step(step_name: str) -> bool:
        """Prompt user to confirm a step in interactive mode."""
        if not interactive:
            return True
        console.print(f"\n[bold yellow]Next step: {step_name}[/bold yellow]")
        response = input("Continue? [Y/n/q]: ").strip().lower()
        if response in ["q", "quit"]:
            console.print("[yellow]Aborting...[/yellow]")
            sys.exit(1)
        return response in ["", "y", "yes"]
=======
    # Dry-run mode: preview operations without executing
    if dry_run:
        console.print("[bold yellow]DRY RUN MODE - No changes will be made[/bold yellow]\n")
        console.print("[bold]The following operations would be performed:[/bold]\n")
        console.print("  1. [cyan]Fetch[/cyan] updates from remote")
        console.print(f"  2. [cyan]Rebase[/cyan] {feature_branch} onto {base_branch}")
        console.print(f"  3. [cyan]Switch[/cyan] to {base_branch} in base repository")
        console.print(f"  4. [cyan]Merge[/cyan] {feature_branch} into {base_branch} (fast-forward)")
        if push:
            console.print(f"  5. [cyan]Push[/cyan] {base_branch} to origin")
            console.print(f"  6. [cyan]Remove[/cyan] worktree at {cwd}")
            console.print(f"  7. [cyan]Delete[/cyan] local branch {feature_branch}")
            console.print("  8. [cyan]Clean up[/cyan] metadata")
        else:
            console.print(f"  5. [cyan]Remove[/cyan] worktree at {cwd}")
            console.print(f"  6. [cyan]Delete[/cyan] local branch {feature_branch}")
            console.print("  7. [cyan]Clean up[/cyan] metadata")
        console.print("\n[dim]Run without --dry-run to execute these operations.[/dim]\n")
        return
>>>>>>> b0cf79a1

    # Rebase feature on base
    if not confirm_step(f"Rebase {feature_branch} onto {base_branch}"):
        console.print("[yellow]Skipping rebase step...[/yellow]")
        return

    # Try to fetch from origin if it exists
    fetch_result = git_command("fetch", "--all", "--prune", repo=repo, check=False)

    # Check if origin remote exists and has the branch
    rebase_target = base_branch
    if fetch_result.returncode == 0:
        # Check if origin/base_branch exists
        check_result = git_command(
            "rev-parse", "--verify", f"origin/{base_branch}", repo=cwd, check=False, capture=True
        )
        if check_result.returncode == 0:
            rebase_target = f"origin/{base_branch}"

    console.print(f"[yellow]Rebasing {feature_branch} onto {rebase_target}...[/yellow]")

    try:
        git_command("rebase", rebase_target, repo=cwd)
    except GitError:
        # Abort the rebase
        git_command("rebase", "--abort", repo=cwd, check=False)
        raise RebaseError(
            f"Rebase failed. Please resolve conflicts manually:\n"
            f"  cd {cwd}\n"
            f"  git rebase {rebase_target}"
        )

    console.print("[bold green]✓[/bold green] Rebase successful\n")

    # Verify base path exists
    if not base_path.exists():
        raise WorktreeNotFoundError(f"Base repository not found at: {base_path}")

    # Fast-forward merge into base
    if not confirm_step(f"Merge {feature_branch} into {base_branch}"):
        console.print("[yellow]Skipping merge step...[/yellow]")
        return

    console.print(f"[yellow]Merging {feature_branch} into {base_branch}...[/yellow]")
    git_command("fetch", "--all", "--prune", repo=base_path, check=False)

    # Switch to base branch if needed
    try:
        current_base_branch = get_current_branch(base_path)
        if current_base_branch != base_branch:
            console.print(f"Switching base worktree to '{base_branch}'")
            git_command("switch", base_branch, repo=base_path)
    except InvalidBranchError:
        git_command("switch", base_branch, repo=base_path)

    # Perform fast-forward merge
    try:
        git_command("merge", "--ff-only", feature_branch, repo=base_path)
    except GitError:
        raise MergeError(
            f"Fast-forward merge failed. Manual intervention required:\n"
            f"  cd {base_path}\n"
            f"  git merge {feature_branch}"
        )

    console.print(f"[bold green]✓[/bold green] Merged {feature_branch} into {base_branch}\n")

    # Push to remote if requested
    if push:
        if not confirm_step(f"Push {base_branch} to origin"):
            console.print("[yellow]Skipping push step...[/yellow]")
        else:
            console.print(f"[yellow]Pushing {base_branch} to origin...[/yellow]")
            try:
                git_command("push", "origin", base_branch, repo=base_path)
                console.print("[bold green]✓[/bold green] Pushed to origin\n")
            except GitError as e:
                console.print(f"[yellow]⚠[/yellow] Push failed: {e}\n")

    # Cleanup: remove worktree and branch
    if not confirm_step(f"Clean up worktree and delete branch {feature_branch}"):
        console.print("[yellow]Skipping cleanup step...[/yellow]")
        return

    console.print("[yellow]Cleaning up worktree and branch...[/yellow]")

    # Store current worktree path before removal
    worktree_to_remove = str(cwd)

    # Change to base repo before removing current worktree
    # (can't run git commands from a removed directory)
    os.chdir(repo)

    git_command("worktree", "remove", worktree_to_remove, "--force", repo=repo)
    git_command("branch", "-D", feature_branch, repo=repo)

    # Remove metadata
    unset_config(CONFIG_KEY_BASE_BRANCH.format(feature_branch), repo=repo)
    unset_config(CONFIG_KEY_BASE_PATH.format(feature_branch), repo=repo)

    console.print("[bold green]✓ Cleanup complete![/bold green]\n")


def delete_worktree(
    target: str,
    keep_branch: bool = False,
    delete_remote: bool = False,
    no_force: bool = False,
) -> None:
    """
    Delete a worktree by branch name or path.

    Args:
        target: Branch name or worktree path
        keep_branch: Keep the branch, only remove worktree
        delete_remote: Also delete remote branch
        no_force: Don't use --force flag

    Raises:
        WorktreeNotFoundError: If worktree not found
        GitError: If git operations fail
    """
    repo = get_repo_root()

    # Determine if target is path or branch
    target_path = Path(target)
    if target_path.exists():
        # Target is a path
        worktree_path = str(target_path.resolve())
        # Find branch for this worktree
        branch_name: str | None = None
        for br, path in parse_worktrees(repo):
            if str(Path(path).resolve()) == worktree_path:
                if br != "(detached)":
                    # Normalize branch name: remove refs/heads/ prefix
                    branch_name = br[11:] if br.startswith("refs/heads/") else br
                break
        if branch_name is None and not keep_branch:
            console.print(
                "[yellow]⚠[/yellow] Worktree is detached or branch not found. "
                "Branch deletion will be skipped.\n"
            )
    else:
        # Target is a branch name
        branch_name = target
        # Try with and without refs/heads/ prefix
        worktree_path_result = find_worktree_by_branch(repo, branch_name)
        if not worktree_path_result:
            worktree_path_result = find_worktree_by_branch(repo, f"refs/heads/{branch_name}")
        if not worktree_path_result:
            raise WorktreeNotFoundError(
                f"No worktree found for branch '{branch_name}'. Try specifying the path directly."
            )
        worktree_path = worktree_path_result
        # Normalize branch_name to simple name without refs/heads/
        if branch_name.startswith("refs/heads/"):
            branch_name = branch_name[11:]

    # Safety check: don't delete main repository
    if Path(worktree_path).resolve() == repo.resolve():
        raise GitError("Cannot delete main repository worktree")

    # Remove worktree
    console.print(f"[yellow]Removing worktree: {worktree_path}[/yellow]")
    rm_args = ["worktree", "remove", worktree_path]
    if not no_force:
        rm_args.append("--force")
    git_command(*rm_args, repo=repo)
    console.print("[bold green]✓[/bold green] Worktree removed\n")

    # Delete branch if requested
    if branch_name and not keep_branch:
        console.print(f"[yellow]Deleting local branch: {branch_name}[/yellow]")
        git_command("branch", "-D", branch_name, repo=repo)

        # Remove metadata
        unset_config(CONFIG_KEY_BASE_BRANCH.format(branch_name), repo=repo)
        unset_config(CONFIG_KEY_BASE_PATH.format(branch_name), repo=repo)

        console.print("[bold green]✓[/bold green] Local branch and metadata removed\n")

        # Delete remote branch if requested
        if delete_remote:
            console.print(f"[yellow]Deleting remote branch: origin/{branch_name}[/yellow]")
            try:
                git_command("push", "origin", f":{branch_name}", repo=repo)
                console.print("[bold green]✓[/bold green] Remote branch deleted\n")
            except GitError as e:
                console.print(f"[yellow]⚠[/yellow] Remote branch deletion failed: {e}\n")


def sync_worktree(
    target: str | None = None, all_worktrees: bool = False, fetch_only: bool = False
) -> None:
    """
    Synchronize worktree(s) with base branch changes.

    Args:
        target: Branch name of worktree to sync (optional, defaults to current directory)
        all_worktrees: Sync all worktrees
        fetch_only: Only fetch updates without rebasing

    Raises:
        WorktreeNotFoundError: If worktree not found
        GitError: If git operations fail
        RebaseError: If rebase fails
    """
    repo = get_repo_root()

    # Determine which worktrees to sync
    if all_worktrees:
        # Sync all worktrees
        worktrees_to_sync = []
        for branch, path in parse_worktrees(repo):
            # Skip main repository and detached worktrees
            if str(Path(path).resolve()) == str(repo.resolve()) or branch == "(detached)":
                continue
            # Normalize branch name
            branch_name = branch[11:] if branch.startswith("refs/heads/") else branch
            worktrees_to_sync.append((branch_name, Path(path)))
    elif target:
        # Sync specific worktree by branch name
        worktree_path_result = find_worktree_by_branch(repo, target)
        if not worktree_path_result:
            worktree_path_result = find_worktree_by_branch(repo, f"refs/heads/{target}")
        if not worktree_path_result:
            raise WorktreeNotFoundError(
                f"No worktree found for branch '{target}'. "
                f"Use 'cw list' to see available worktrees."
            )
        branch_name = target[11:] if target.startswith("refs/heads/") else target
        worktrees_to_sync = [(branch_name, Path(worktree_path_result))]
    else:
        # Sync current worktree
        cwd = Path.cwd()
        try:
            branch_name = get_current_branch(cwd)
        except InvalidBranchError:
            raise InvalidBranchError("Cannot determine current branch")
        worktrees_to_sync = [(branch_name, cwd)]

    # Fetch from all remotes first
    console.print("[yellow]Fetching updates from remote...[/yellow]")
    fetch_result = git_command("fetch", "--all", "--prune", repo=repo, check=False)
    if fetch_result.returncode != 0:
        console.print("[yellow]⚠[/yellow] Fetch failed or no remote configured\n")

    if fetch_only:
        console.print("[bold green]✓[/bold green] Fetch complete\n")
        return

    # Sync each worktree
    for branch, worktree_path in worktrees_to_sync:
        # Get base branch from metadata
        base_branch = get_config(CONFIG_KEY_BASE_BRANCH.format(branch), repo)
        if not base_branch:
            console.print(
                f"\n[yellow]⚠[/yellow] Skipping {branch}: "
                f"No base branch metadata (not created with 'cw new')\n"
            )
            continue

        console.print("\n[bold cyan]Syncing worktree:[/bold cyan]")
        console.print(f"  Feature: [green]{branch}[/green]")
        console.print(f"  Base:    [green]{base_branch}[/green]")
        console.print(f"  Path:    [blue]{worktree_path}[/blue]\n")

        # Determine rebase target (prefer origin/base if available)
        rebase_target = base_branch
        if fetch_result.returncode == 0:
            check_result = git_command(
                "rev-parse",
                "--verify",
                f"origin/{base_branch}",
                repo=worktree_path,
                check=False,
                capture=True,
            )
            if check_result.returncode == 0:
                rebase_target = f"origin/{base_branch}"

        # Rebase feature branch onto base
        console.print(f"[yellow]Rebasing {branch} onto {rebase_target}...[/yellow]")

        try:
            git_command("rebase", rebase_target, repo=worktree_path)
            console.print("[bold green]✓[/bold green] Rebase successful")
        except GitError:
            # Abort the rebase
            git_command("rebase", "--abort", repo=worktree_path, check=False)
            console.print(
                f"[bold red]✗[/bold red] Rebase failed. Please resolve conflicts manually:\n"
                f"  cd {worktree_path}\n"
                f"  git rebase {rebase_target}"
            )
            if all_worktrees:
                console.print("[yellow]Continuing with remaining worktrees...[/yellow]")
                continue
            else:
                raise RebaseError(
                    f"Rebase failed. Please resolve conflicts manually:\n"
                    f"  cd {worktree_path}\n"
                    f"  git rebase {rebase_target}"
                )

    console.print("\n[bold green]✓ Sync complete![/bold green]\n")


def get_worktree_status(path: str, repo: Path) -> str:
    """
    Determine the status of a worktree.

    Args:
        path: Absolute path to the worktree directory
        repo: Repository root path

    Returns:
        Status string: "stale", "active", "modified", or "clean"
    """
    path_obj = Path(path)

    # Check if directory exists
    if not path_obj.exists():
        return "stale"

    # Check if currently in this worktree
    cwd = str(Path.cwd())
    if cwd.startswith(path):
        return "active"

    # Check for uncommitted changes
    try:
        result = git_command("status", "--porcelain", repo=path_obj, capture=True, check=False)
        if result.returncode == 0 and result.stdout.strip():
            return "modified"
    except Exception:
        # If we can't check status, assume clean
        pass

    return "clean"


def list_worktrees() -> None:
    """List all worktrees for the current repository."""
    repo = get_repo_root()
    worktrees = parse_worktrees(repo)

    console.print(f"\n[bold cyan]Worktrees for repository:[/bold cyan] {repo}\n")
    console.print(f"{'BRANCH':<35} {'STATUS':<10} PATH")
    console.print("-" * 80)

    # Status color mapping
    status_colors = {
        "active": "bold green",
        "clean": "green",
        "modified": "yellow",
        "stale": "red",
    }

    for branch, path in worktrees:
        status = get_worktree_status(path, repo)
        rel_path = os.path.relpath(path, repo)
        color = status_colors.get(status, "white")
        console.print(f"{branch[:33]:<35} [{color}]{status:<10}[/{color}] {rel_path}")

    console.print()


def show_status() -> None:
    """Show status of current worktree and list all worktrees."""
    repo = get_repo_root()

    try:
        branch = get_current_branch(Path.cwd())
        base = get_config(CONFIG_KEY_BASE_BRANCH.format(branch), repo)
        base_path = get_config(CONFIG_KEY_BASE_PATH.format(branch), repo)

        console.print("\n[bold cyan]Current worktree:[/bold cyan]")
        console.print(f"  Feature:  [green]{branch}[/green]")
        console.print(f"  Base:     [green]{base or 'N/A'}[/green]")
        console.print(f"  Base path: [blue]{base_path or 'N/A'}[/blue]\n")
    except (InvalidBranchError, GitError):
        console.print(
            "\n[yellow]Current directory is not a feature worktree "
            "or is the main repository.[/yellow]\n"
        )

    list_worktrees()


def prune_worktrees() -> None:
    """Prune stale worktree administrative data."""
    repo = get_repo_root()
    console.print("[yellow]Pruning stale worktrees...[/yellow]")
    git_command("worktree", "prune", repo=repo)
    console.print("[bold green]✓[/bold green] Prune complete\n")


def launch_ai_tool(
    path: Path,
    bg: bool = False,
    iterm: bool = False,
    iterm_tab: bool = False,
    tmux_session: str | None = None,
) -> None:
    """
    Launch AI coding assistant in the specified directory.

    Args:
        path: Directory to launch AI tool in
        bg: Launch in background
        iterm: Launch in new iTerm window (macOS only)
        iterm_tab: Launch in new iTerm tab (macOS only)
        tmux_session: Launch in new tmux session
    """
    # Get configured AI tool command
    ai_cmd_parts = get_ai_tool_command()

    # Skip if no AI tool configured (empty array means no-op)
    if not ai_cmd_parts:
        return

    ai_tool_name = ai_cmd_parts[0]

    # Check if the command exists
    if not has_command(ai_tool_name):
        console.print(
            f"[yellow]⚠[/yellow] {ai_tool_name} not detected. "
            f"Install it or update your config with 'cw config set ai-tool <tool>'.\n"
        )
        return

    # Build command - add --dangerously-skip-permissions for Claude only
    cmd_parts = ai_cmd_parts.copy()
    if ai_tool_name == "claude":
        cmd_parts.append("--dangerously-skip-permissions")

    cmd = " ".join(shlex.quote(part) for part in cmd_parts)

    if tmux_session:
        if not has_command("tmux"):
            raise GitError("tmux not installed. Remove --tmux option or install tmux.")
        subprocess.run(
            ["tmux", "new-session", "-ds", tmux_session, "bash", "-lc", cmd],
            cwd=str(path),
        )
        console.print(
            f"[bold green]✓[/bold green] {ai_tool_name} running in tmux session '{tmux_session}'\n"
        )
        return

    if iterm_tab:
        if sys.platform != "darwin":
            raise GitError("--iterm-tab option only works on macOS")
        script = f"""
        osascript <<'APPLESCRIPT'
        tell application "iTerm"
          activate
          tell current window
            create tab with default profile
            tell current session
              write text "cd {shlex.quote(str(path))} && {cmd}"
            end tell
          end tell
        end tell
APPLESCRIPT
        """
        subprocess.run(["bash", "-lc", script], check=True)
        console.print(f"[bold green]✓[/bold green] {ai_tool_name} running in new iTerm tab\n")
        return

    if iterm:
        if sys.platform != "darwin":
            raise GitError("--iterm option only works on macOS")
        script = f"""
        osascript <<'APPLESCRIPT'
        tell application "iTerm"
          activate
          set newWindow to (create window with default profile)
          tell current session of newWindow
            write text "cd {shlex.quote(str(path))} && {cmd}"
          end tell
        end tell
APPLESCRIPT
        """
        subprocess.run(["bash", "-lc", script], check=True)
        console.print(f"[bold green]✓[/bold green] {ai_tool_name} running in new iTerm window\n")
        return

    if bg:
        subprocess.Popen(["bash", "-lc", cmd], cwd=str(path))
        console.print(f"[bold green]✓[/bold green] {ai_tool_name} running in background\n")
    else:
        console.print(f"[cyan]Starting {ai_tool_name} (Ctrl+C to exit)...[/cyan]\n")
        subprocess.run(["bash", "-lc", cmd], cwd=str(path), check=False)


def resume_worktree(
    worktree: str | None = None,
    bg: bool = False,
    iterm: bool = False,
    iterm_tab: bool = False,
    tmux_session: str | None = None,
) -> None:
    """
    Resume AI work in a worktree with context restoration.

    Args:
        worktree: Branch name of worktree to resume (optional, defaults to current directory)
        bg: Launch AI tool in background
        iterm: Launch AI tool in new iTerm window (macOS only)
        iterm_tab: Launch AI tool in new iTerm tab (macOS only)
        tmux_session: Launch AI tool in new tmux session

    Raises:
        WorktreeNotFoundError: If worktree not found
        GitError: If git operations fail
    """
    from . import session_manager

    # Determine target directory
    if worktree:
        # Branch name specified - find its worktree path and change to it
        repo = get_repo_root()
        worktree_path_result = find_worktree_by_branch(repo, f"refs/heads/{worktree}")
        if not worktree_path_result:
            worktree_path_result = find_worktree_by_branch(repo, worktree)

        if not worktree_path_result:
            raise WorktreeNotFoundError(
                f"No worktree found for branch '{worktree}'. "
                f"Use 'cw list' to see available worktrees."
            )

        worktree_path = Path(worktree_path_result)
        os.chdir(worktree_path)
        console.print(f"[dim]Switched to worktree: {worktree_path}[/dim]\n")

        # Get branch name for session lookup
        try:
            branch_name = get_current_branch(worktree_path)
        except InvalidBranchError:
            raise InvalidBranchError(f"Cannot determine branch for worktree: {worktree_path}")
    else:
        # No branch specified - use current directory
        worktree_path = Path.cwd()
        try:
            branch_name = get_current_branch(worktree_path)
        except InvalidBranchError:
            raise InvalidBranchError("Cannot determine current branch")

    # Check for existing session
    if session_manager.session_exists(branch_name):
        console.print(f"[green]✓[/green] Found session for branch: [bold]{branch_name}[/bold]")

        # Load session metadata
        metadata = session_manager.load_session_metadata(branch_name)
        if metadata:
            console.print(f"[dim]  AI tool: {metadata.get('ai_tool', 'unknown')}[/dim]")
            console.print(f"[dim]  Last updated: {metadata.get('updated_at', 'unknown')}[/dim]")

        # Load context if available
        context = session_manager.load_context(branch_name)
        if context:
            console.print("\n[cyan]Previous context:[/cyan]")
            console.print(f"[dim]{context}[/dim]")

        console.print()
    else:
        console.print(
            f"[yellow]ℹ[/yellow] No previous session found for branch: [bold]{branch_name}[/bold]"
        )
        console.print()

    # Save session metadata and launch AI tool (if configured)
    ai_cmd = get_ai_tool_command()
    if ai_cmd:
        ai_tool_name = ai_cmd[0]
        session_manager.save_session_metadata(branch_name, ai_tool_name, str(worktree_path))
        console.print(f"[cyan]Resuming {ai_tool_name} in:[/cyan] {worktree_path}\n")
        launch_ai_tool(
            worktree_path, bg=bg, iterm=iterm, iterm_tab=iterm_tab, tmux_session=tmux_session
        )<|MERGE_RESOLUTION|>--- conflicted
+++ resolved
@@ -124,24 +124,20 @@
     return worktree_path
 
 
-<<<<<<< HEAD
 def finish_worktree(
-    target: str | None = None, push: bool = False, interactive: bool = False
+    target: str | None = None,
+    push: bool = False,
+    interactive: bool = False,
+    dry_run: bool = False,
 ) -> None:
-=======
-def finish_worktree(target: str | None = None, push: bool = False, dry_run: bool = False) -> None:
->>>>>>> b0cf79a1
     """
     Finish work on a worktree: rebase, merge, and cleanup.
 
     Args:
         target: Branch name of worktree to finish (optional, defaults to current directory)
         push: Push base branch to origin after merge
-<<<<<<< HEAD
         interactive: Pause for confirmation before each step
-=======
         dry_run: Preview merge without executing
->>>>>>> b0cf79a1
 
     Raises:
         GitError: If git operations fail
@@ -201,19 +197,6 @@
     console.print(f"  Base:        [green]{base_branch}[/green]")
     console.print(f"  Repo:        [blue]{repo}[/blue]\n")
 
-<<<<<<< HEAD
-    # Helper function for interactive prompts
-    def confirm_step(step_name: str) -> bool:
-        """Prompt user to confirm a step in interactive mode."""
-        if not interactive:
-            return True
-        console.print(f"\n[bold yellow]Next step: {step_name}[/bold yellow]")
-        response = input("Continue? [Y/n/q]: ").strip().lower()
-        if response in ["q", "quit"]:
-            console.print("[yellow]Aborting...[/yellow]")
-            sys.exit(1)
-        return response in ["", "y", "yes"]
-=======
     # Dry-run mode: preview operations without executing
     if dry_run:
         console.print("[bold yellow]DRY RUN MODE - No changes will be made[/bold yellow]\n")
@@ -233,7 +216,18 @@
             console.print("  7. [cyan]Clean up[/cyan] metadata")
         console.print("\n[dim]Run without --dry-run to execute these operations.[/dim]\n")
         return
->>>>>>> b0cf79a1
+
+    # Helper function for interactive prompts
+    def confirm_step(step_name: str) -> bool:
+        """Prompt user to confirm a step in interactive mode."""
+        if not interactive:
+            return True
+        console.print(f"\n[bold yellow]Next step: {step_name}[/bold yellow]")
+        response = input("Continue? [Y/n/q]: ").strip().lower()
+        if response in ["q", "quit"]:
+            console.print("[yellow]Aborting...[/yellow]")
+            sys.exit(1)
+        return response in ["", "y", "yes"]
 
     # Rebase feature on base
     if not confirm_step(f"Rebase {feature_branch} onto {base_branch}"):
