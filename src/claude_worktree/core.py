--- conflicted
+++ resolved
@@ -1371,98 +1371,6 @@
         )
 
 
-<<<<<<< HEAD
-def show_tree() -> None:
-    """
-    Display worktree hierarchy in a visual tree format.
-
-    Shows:
-    - Base repository at the root
-    - All feature worktrees as branches
-    - Status indicators for each worktree
-    - Current/active worktree highlighting
-    """
-    repo = get_repo_root()
-    worktrees = parse_worktrees(repo)
-    cwd = Path.cwd()
-
-    console.print(f"\n[bold cyan]{repo.name}/[/bold cyan] (base repository)")
-    console.print(f"[dim]{repo}[/dim]\n")
-
-    # Separate main repo from feature worktrees
-    feature_worktrees = []
-    for branch, path in worktrees:
-        # Skip main repository
-        if path.resolve() == repo.resolve():
-            continue
-        # Skip detached worktrees
-        if branch == "(detached)":
-            continue
-
-        branch_name = branch[11:] if branch.startswith("refs/heads/") else branch
-        status = get_worktree_status(str(path), repo)
-        is_current = str(cwd).startswith(str(path))
-        feature_worktrees.append((branch_name, path, status, is_current))
-
-    if not feature_worktrees:
-        console.print("[dim]  (no feature worktrees)[/dim]\n")
-        return
-
-    # Status icons
-    status_icons = {
-        "active": "●",  # current worktree
-        "clean": "○",  # clean
-        "modified": "◉",  # has changes
-        "stale": "✗",  # directory missing
-    }
-
-    # Status colors
-    status_colors = {
-        "active": "bold green",
-        "clean": "green",
-        "modified": "yellow",
-        "stale": "red",
-    }
-
-    # Sort by branch name for consistent display
-    feature_worktrees.sort(key=lambda x: x[0])
-
-    # Draw tree
-    for i, (branch_name, path, status, is_current) in enumerate(feature_worktrees):
-        is_last = i == len(feature_worktrees) - 1
-        prefix = "└── " if is_last else "├── "
-
-        # Status icon and color
-        icon = status_icons.get(status, "○")
-        color = status_colors.get(status, "white")
-
-        # Highlight current worktree
-        if is_current:
-            branch_display = f"[bold {color}]★ {branch_name}[/bold {color}]"
-        else:
-            branch_display = f"[{color}]{branch_name}[/{color}]"
-
-        # Show branch with status
-        console.print(f"{prefix}[{color}]{icon}[/{color}] {branch_display}")
-
-        # Show path (relative if possible, absolute otherwise)
-        try:
-            rel_path = path.relative_to(repo.parent)
-            path_display = f"../{rel_path}"
-        except ValueError:
-            path_display = str(path)
-
-        continuation = "    " if is_last else "│   "
-        console.print(f"{continuation}[dim]{path_display}[/dim]")
-
-    # Legend
-    console.print("\n[bold]Legend:[/bold]")
-    console.print(f"  [{status_colors['active']}]●[/{status_colors['active']}] active (current)")
-    console.print(f"  [{status_colors['clean']}]○[/{status_colors['clean']}] clean")
-    console.print(f"  [{status_colors['modified']}]◉[/{status_colors['modified']}] modified")
-    console.print(f"  [{status_colors['stale']}]✗[/{status_colors['stale']}] stale")
-    console.print("  [bold green]★[/bold green] currently active worktree\n")
-=======
 def stash_save(message: str | None = None) -> None:
     """
     Save changes in current worktree to stash.
@@ -1597,4 +1505,95 @@
             "[yellow]Tip:[/yellow] There may be conflicts. Check the worktree and resolve manually.\n"
         )
         raise
->>>>>>> 947a73f0
+
+
+def show_tree() -> None:
+    """
+    Display worktree hierarchy in a visual tree format.
+
+    Shows:
+    - Base repository at the root
+    - All feature worktrees as branches
+    - Status indicators for each worktree
+    - Current/active worktree highlighting
+    """
+    repo = get_repo_root()
+    worktrees = parse_worktrees(repo)
+    cwd = Path.cwd()
+
+    console.print(f"\n[bold cyan]{repo.name}/[/bold cyan] (base repository)")
+    console.print(f"[dim]{repo}[/dim]\n")
+
+    # Separate main repo from feature worktrees
+    feature_worktrees = []
+    for branch, path in worktrees:
+        # Skip main repository
+        if path.resolve() == repo.resolve():
+            continue
+        # Skip detached worktrees
+        if branch == "(detached)":
+            continue
+
+        branch_name = branch[11:] if branch.startswith("refs/heads/") else branch
+        status = get_worktree_status(str(path), repo)
+        is_current = str(cwd).startswith(str(path))
+        feature_worktrees.append((branch_name, path, status, is_current))
+
+    if not feature_worktrees:
+        console.print("[dim]  (no feature worktrees)[/dim]\n")
+        return
+
+    # Status icons
+    status_icons = {
+        "active": "●",  # current worktree
+        "clean": "○",  # clean
+        "modified": "◉",  # has changes
+        "stale": "✗",  # directory missing
+    }
+
+    # Status colors
+    status_colors = {
+        "active": "bold green",
+        "clean": "green",
+        "modified": "yellow",
+        "stale": "red",
+    }
+
+    # Sort by branch name for consistent display
+    feature_worktrees.sort(key=lambda x: x[0])
+
+    # Draw tree
+    for i, (branch_name, path, status, is_current) in enumerate(feature_worktrees):
+        is_last = i == len(feature_worktrees) - 1
+        prefix = "└── " if is_last else "├── "
+
+        # Status icon and color
+        icon = status_icons.get(status, "○")
+        color = status_colors.get(status, "white")
+
+        # Highlight current worktree
+        if is_current:
+            branch_display = f"[bold {color}]★ {branch_name}[/bold {color}]"
+        else:
+            branch_display = f"[{color}]{branch_name}[/{color}]"
+
+        # Show branch with status
+        console.print(f"{prefix}[{color}]{icon}[/{color}] {branch_display}")
+
+        # Show path (relative if possible, absolute otherwise)
+        try:
+            rel_path = path.relative_to(repo.parent)
+            path_display = f"../{rel_path}"
+        except ValueError:
+            path_display = str(path)
+
+        continuation = "    " if is_last else "│   "
+        console.print(f"{continuation}[dim]{path_display}[/dim]")
+
+    # Legend
+    console.print("\n[bold]Legend:[/bold]")
+    console.print(f"  [{status_colors['active']}]●[/{status_colors['active']}] active (current)")
+    console.print(f"  [{status_colors['clean']}]○[/{status_colors['clean']}] clean")
+    console.print(f"  [{status_colors['modified']}]◉[/{status_colors['modified']}] modified")
+    console.print(f"  [{status_colors['stale']}]✗[/{status_colors['stale']}] stale")
+    console.print("  [bold green]★[/bold green] currently active worktree\n")